--- conflicted
+++ resolved
@@ -5,11 +5,8 @@
 import { FormsModule } from '@angular/forms';
 import { ChannelsService } from '../../services/channels.service';
 import { SignalsService } from '../../services/signals.service';
-<<<<<<< HEAD
+import { ChannelInterface } from '../../interfaces/channel.interface';
 import { NgClass } from '@angular/common';
-=======
-import { ChannelInterface } from '../../interfaces/channel.interface';
->>>>>>> 32d08af0
 
 @Component({
   selector: 'app-header',
