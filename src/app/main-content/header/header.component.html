<header>

    <div class="header-logo">
        <img src="./../../../assets/icons/general/dabubble_logo.svg" alt="">
        <img src="./../../../assets/icons/general/dabubble_logo_title.svg" alt="">
    </div>

    <section class="search-app">
        <input type="text" placeholder="Search Devspace" #searchBar [(ngModel)]="searchInput" >
        <img src="./../../../assets/icons/general/search_grey.svg" alt="" routerLink='/login'>

        @if (searchInput.length > 0) {
            <div class="search-result">
                @if (searchInput.length > 0 && searchResultsChannel.length === 0) {
                    <div>no results for Channels</div>
                } @else if (searchInput.length > 0 ) {
                    @for (result of searchResultsChannel; track result) {
                        @if(isChannelMember(result)) {
                            <div class="single-result" (click)="showThread(result.id!)">
                                <p>Channel:</p>
                                <p class="result-info">#{{ result.channelName }}</p>
                            </div>
                        } @else if(searchInput.length > 0) {
                            <div>no results for Channels</div>
                        }
                    }
                }

                @if (searchInput.length > 0 && searchResultsUser.length === 0) {
                    <div>no results for Users</div>
                } @else if (searchInput.length > 0) {
                    @for (result of searchResultsUser; track result) {
                        <div class="single-result" >
                            <p>User:</p>
                            <img [src]="usersService.getAvatar(result.id!)" alt="">
                            <p class="result-info">{{ result.name }}</p>
                        </div>
                    }
                }
                <!-- results direct messages -->
            </div>
        }
    </section>

    @if (authService.currentUser()) {
        <div
            class="user-menu"
            (mouseover)="hoverMenu = true"
            (mouseleave)="hoverMenu = false"
            (click)="toggleDropdown();
            $event.stopPropagation()">
            <h3 [style.color]="hoverMenu ?'var(--col-font-btn-hover)' : '' ">{{ authService.currentUser()!.name }}</h3>
            <div class="user-icon">
                <div class="user-picture" [style.backgroundImage] ="'url(./../../../assets/icons/user/user_' + authService.currentUser()!.avatarId + '.png)'"></div>
                <img class="user-status" [src]="'./../../../assets/icons/user/status_' + authService.currentUser()!.status + '.svg'" alt="">
            </div>
<<<<<<< HEAD
            <button (click)="toggleDropdown(); $event.stopPropagation()" >
            <img [ngClass]="{'menu-icon': true, 'reverse': dropdownOpen}"
     [src]="hoverMenu ? './../../../assets/icons/menu/dropdown_blue.svg' : './../../../assets/icons/menu/dropdown_black.svg'"
     alt="">            </button>
=======
            <button  >
                <img class="menu-icon" [src]="hoverMenu ? './../../../assets/icons/menu/dropdown_blue.svg' : './../../../assets/icons/menu/dropdown_black.svg'" alt="">
            </button>
>>>>>>> 32d08af0
        </div>
    }
    
    <!-- dropdown menu -->
<<<<<<< HEAD
    @if(dropdownOpen){
    <div class="dropdown-wrapper" #dropdownContainer>
        <button>Messages</button>
        <button>Profile</button>
        <button (click)="logout()">Log out</button>
        <p>Legal notice</p>
        <p>Privacy policy</p>
    </div>
}
=======
        <section class="dropdown-wrapper" (click)="dropdownOpen = false" [class]="dropdownOpen ? 'open' : 'close'">
            <div class="dropdown-menu" [class]="dropdownOpen ? 'open' : 'close'" (click)="$event.stopPropagation()">
                @if (showProfileInfo) {
                    <div class="profile-title">
                        <h4>Profile</h4>
                        <button class="close-button" (click)="toggleDropdown()">X</button>
                    </div>
                    <img [src]="'./../../../assets/icons/user/user_' + authService.currentUser()!.avatarId + '.png'" alt="">
                    @if (!editProfile) {
                        <div class="profile-name">
                            <h3>{{authService.currentUser()!.name}}</h3>
                            @if(authService.currentUser()!.name != "Guest") {
                                <button class="edit-button" (click)="editProfile = true">edit</button>
                            }
                        </div>

                        <div class="status">
                            <img class="user-status" [src]="'./../../../assets/icons/user/status_' + authService.currentUser()!.status + '.svg'" alt="">
                            <p>{{authService.currentUser()!.status}}</p>
                        </div>
                        <div class="contact">
                            <img src="./../../../assets/icons/login/mail_black.svg" alt="">
                            <p>{{authService.currentUser()!.email}}</p>
                        </div>
                    } @else {
                        <div class="edit-title">
                            <img src="./../../../assets/icons/general/account_circle_black.svg" alt="">
                            <p>Change your profile name:</p>
                        </div>
                        <input #editNameInput="ngModel" [(ngModel)]="editName" type="text">
                        <div class="edit-menu">
                            <button (click)="editProfile = false">Cancel</button>
                            <button (click)="sendTest()">Save</button>
                        </div>
                    }
                } @else {
                    <button (click)="showProfile()" >Profile</button>
                    <button>Legal Notice</button>
                    <button>Privacy Policy</button>
                    <button (click)="logout()">Log out</button> 
                }
            </div>
        </section>
>>>>>>> 32d08af0
</header>


<|MERGE_RESOLUTION|>--- conflicted
+++ resolved
@@ -54,31 +54,14 @@
                 <div class="user-picture" [style.backgroundImage] ="'url(./../../../assets/icons/user/user_' + authService.currentUser()!.avatarId + '.png)'"></div>
                 <img class="user-status" [src]="'./../../../assets/icons/user/status_' + authService.currentUser()!.status + '.svg'" alt="">
             </div>
-<<<<<<< HEAD
             <button (click)="toggleDropdown(); $event.stopPropagation()" >
             <img [ngClass]="{'menu-icon': true, 'reverse': dropdownOpen}"
      [src]="hoverMenu ? './../../../assets/icons/menu/dropdown_blue.svg' : './../../../assets/icons/menu/dropdown_black.svg'"
      alt="">            </button>
-=======
-            <button  >
-                <img class="menu-icon" [src]="hoverMenu ? './../../../assets/icons/menu/dropdown_blue.svg' : './../../../assets/icons/menu/dropdown_black.svg'" alt="">
-            </button>
->>>>>>> 32d08af0
         </div>
     }
     
     <!-- dropdown menu -->
-<<<<<<< HEAD
-    @if(dropdownOpen){
-    <div class="dropdown-wrapper" #dropdownContainer>
-        <button>Messages</button>
-        <button>Profile</button>
-        <button (click)="logout()">Log out</button>
-        <p>Legal notice</p>
-        <p>Privacy policy</p>
-    </div>
-}
-=======
         <section class="dropdown-wrapper" (click)="dropdownOpen = false" [class]="dropdownOpen ? 'open' : 'close'">
             <div class="dropdown-menu" [class]="dropdownOpen ? 'open' : 'close'" (click)="$event.stopPropagation()">
                 @if (showProfileInfo) {
@@ -122,7 +105,6 @@
                 }
             </div>
         </section>
->>>>>>> 32d08af0
 </header>
 
 
