--- conflicted
+++ resolved
@@ -13,15 +13,11 @@
   focusConversation = signal<boolean>(false);
   startConversation = signal<boolean>(false);
   sendingMessage = signal<boolean>(false);
-<<<<<<< HEAD
-
-=======
   channelActive = signal<boolean>(true);
   conversationActive = signal<boolean>(false);
   activeConId = signal<string>('');
   activeReplyToId = signal<string>('');
-  
->>>>>>> af664faf
+
   showWorkspace = signal<boolean>(true);
   showThread = signal<boolean>(false);
   showCreateChannel = signal<boolean>(false);
