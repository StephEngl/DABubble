--- conflicted
+++ resolved
@@ -11,15 +11,7 @@
   focusThread = signal<boolean>(false);
   startConversation = signal<boolean>(false);
   sendingMessage = signal<boolean>(false);
-<<<<<<< HEAD
-
-  channelActive = signal<boolean>(true);
-  conversationActive = signal<boolean>(false);
-  activeConId = signal<string>('');
-
-=======
   
->>>>>>> 5ead2f51
   showWorkspace = signal<boolean>(true);
   showThread = signal<boolean>(false);
   showCreateChannel = signal<boolean>(false);
@@ -35,7 +27,11 @@
   isChoosingAvatarDialog = signal<boolean>(false);
   isPasswordForgottenDialog = signal<boolean>(false);
   isPasswordResetDialog = signal<boolean>(false);
-  
+
+  channelActive = signal<boolean>(true);
+  conversationActive = signal<boolean>(false);
+  activeConId = signal<string>('');
+
   backToLogin() {
     this.isLoginDialog.set(true);
     this.isRegisterDialog.set(false);
